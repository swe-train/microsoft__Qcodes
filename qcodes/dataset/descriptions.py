--- conflicted
+++ resolved
@@ -2,15 +2,11 @@
 from typing import Dict, Any, Union, cast
 import json
 
+from qcodes.utils.helpers import YAML
 from qcodes.dataset.dependencies import (InterDependencies,
-<<<<<<< HEAD
-                                         InterDependencies_)
-from qcodes.utils.helpers import YAML
-
-=======
                                          InterDependencies_,
                                          new_to_old)
->>>>>>> 2832162f
+
 SomeDeps = Union[InterDependencies, InterDependencies_]
 
 
@@ -73,8 +69,6 @@
 
         return rundesc
 
-<<<<<<< HEAD
-=======
     @staticmethod
     def _is_description_old_style(serialized_object: Dict[str, Any]) -> bool:
         """
@@ -89,20 +83,6 @@
         else:
             return False
 
-    @staticmethod
-    def _ruamel_importer():
-        try:
-            from ruamel_yaml import YAML
-        except ImportError:
-            try:
-                from ruamel.yaml import YAML
-            except ImportError:
-                raise ImportError('No ruamel module found. Please install '
-                                  'either ruamel.yaml or ruamel_yaml to '
-                                  'use the methods to_yaml and from_yaml')
-        return YAML
-
->>>>>>> 2832162f
     def to_yaml(self) -> str:
         """
         Output the run description as a yaml string
