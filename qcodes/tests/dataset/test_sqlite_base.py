--- conflicted
+++ resolved
@@ -197,7 +197,6 @@
     assert colnames == []
 
 
-<<<<<<< HEAD
 def test_is_guid_in_db(empty_temp_db):
     conn = mut.connect(get_DB_location())
     mut.new_experiment(conn, 'test_exp', 'no_sample')
@@ -218,7 +217,8 @@
     acquired_dict = mut.is_guid_in_database(conn, *try_guids)
 
     assert expected_dict == acquired_dict
-=======
+
+
 @pytest.mark.filterwarnings("ignore:get_data")
 def test_get_data_no_columns(scalar_dataset):
     ds = scalar_dataset
@@ -276,7 +276,6 @@
 
     verify_data_dict(data, expected_toplevel_params, expected_names,
                      expected_shapes, expected_values)
->>>>>>> 36d76ccf
 
 
 def test_is_run_id_in_db(empty_temp_db):
