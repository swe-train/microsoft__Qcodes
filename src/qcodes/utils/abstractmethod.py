<<<<<<< HEAD
from typing import TYPE_CHECKING, Any

if TYPE_CHECKING:
    from collections.abc import Callable


def qcodes_abstractmethod(funcobj: "Callable[..., Any]") -> "Callable[..., Any]":
=======
from typing import Callable, TypeVar

from typing_extensions import ParamSpec

input = ParamSpec("input")
output = TypeVar("output")


def qcodes_abstractmethod(funcobj: Callable[input, output]) -> Callable[input, output]:
>>>>>>> 58ee2068
    """
    A decorator indicating abstract methods.

    This is heavily inspired by the decorator of the same name in
    the ABC standard library. But we make our own version because
    we actually want to allow the class with the abstract method to be
    instantiated and we will use this property to detect if the
    method is abstract and should be overwritten.
    """
    funcobj.__qcodes_is_abstract_method__ = True  # type: ignore[attr-defined]
    return funcobj<|MERGE_RESOLUTION|>--- conflicted
+++ resolved
@@ -1,22 +1,17 @@
-<<<<<<< HEAD
-from typing import TYPE_CHECKING, Any
+from typing import TYPE_CHECKING, TypeVar
+
+from typing_extensions import ParamSpec
 
 if TYPE_CHECKING:
     from collections.abc import Callable
-
-
-def qcodes_abstractmethod(funcobj: "Callable[..., Any]") -> "Callable[..., Any]":
-=======
-from typing import Callable, TypeVar
-
-from typing_extensions import ParamSpec
 
 input = ParamSpec("input")
 output = TypeVar("output")
 
 
-def qcodes_abstractmethod(funcobj: Callable[input, output]) -> Callable[input, output]:
->>>>>>> 58ee2068
+def qcodes_abstractmethod(
+    funcobj: "Callable[input, output]",
+) -> "Callable[input, output]":
     """
     A decorator indicating abstract methods.
 
