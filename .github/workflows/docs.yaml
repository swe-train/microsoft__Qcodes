--- conflicted
+++ resolved
@@ -48,16 +48,11 @@
       SPHINX_WARNINGS_AS_ERROR: ${{ matrix.python-version == '3.10' }}
       SPHINX_OPTS: "-v -j 2"
     steps:
-<<<<<<< HEAD
-    - uses: actions/checkout@b4ffde65f46336ab88eb53be808477a3936bae11 # v4.1.1
-=======
     - name: Harden Runner
       uses: step-security/harden-runner@v2
       with:
         egress-policy: audit
-
-    - uses: actions/checkout@v4.1.1
->>>>>>> ea799a8d
+    - uses: actions/checkout@b4ffde65f46336ab88eb53be808477a3936bae11 # v4.1.1
       with:
         # we need full history with tags for the version number
         fetch-depth: '0'
