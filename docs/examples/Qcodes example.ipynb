--- conflicted
+++ resolved
@@ -234,11 +234,7 @@
        "    min-height: 50px;\n",
        "    max-height: 400px;\n",
        "    min-width: 400px;\n",
-<<<<<<< HEAD
        "    max-width: 1000px;\n",
-=======
-       "    max-width: 700px;\n",
->>>>>>> 2f9d09c6
        "}</style>"
       ],
       "text/plain": [
@@ -338,12 +334,8 @@
      "text": [
       "DataSet: DataMode.PULL_FROM_SERVER, location='testsweep'\n",
       "   chan0: chan0\n",
-<<<<<<< HEAD
       "   amplitude: amplitude\n",
       "started at 2016-02-02 12:16:44\n"
-=======
-      "started at 2016-02-03 21:16:47\n"
->>>>>>> 2f9d09c6
      ]
     }
    ],
@@ -377,15 +369,9 @@
        "{'amplitude': DataArray[400]: amplitude\n",
        " array([ 0.117,  0.117,  0.115,  0.111,  0.106,  0.099,  0.092,  0.085,\n",
        "         0.077,  0.071,  0.064,  0.058,  0.053,  0.048,  0.044,  0.04 ,\n",
-<<<<<<< HEAD
        "         0.037,    nan,    nan,    nan,    nan,    nan,    nan,    nan,\n",
        "           nan,    nan,    nan,    nan,    nan,    nan,    nan,    nan,\n",
        "           nan,    nan,    nan,    nan,    nan,    nan,    nan,    nan,\n",
-=======
-       "         0.037,  0.034,  0.031,  0.029,  0.027,  0.025,  0.023,  0.022,\n",
-       "         0.02 ,  0.019,  0.018,  0.017,  0.016,  0.015,  0.014,  0.013,\n",
-       "         0.013,  0.012,  0.011,  0.011,    nan,    nan,    nan,    nan,\n",
->>>>>>> 2f9d09c6
        "           nan,    nan,    nan,    nan,    nan,    nan,    nan,    nan,\n",
        "           nan,    nan,    nan,    nan,    nan,    nan,    nan,    nan,\n",
        "           nan,    nan,    nan,    nan,    nan,    nan,    nan,    nan,\n",
@@ -434,15 +420,9 @@
        " 'chan0': DataArray[400]: chan0\n",
        " array([-20. , -19.9, -19.8, -19.7, -19.6, -19.5, -19.4, -19.3, -19.2,\n",
        "        -19.1, -19. , -18.9, -18.8, -18.7, -18.6, -18.5, -18.4, -18.3,\n",
-<<<<<<< HEAD
-       "          nan,   nan,   nan,   nan,   nan,   nan,   nan,   nan,   nan,\n",
-       "          nan,   nan,   nan,   nan,   nan,   nan,   nan,   nan,   nan,\n",
-       "          nan,   nan,   nan,   nan,   nan,   nan,   nan,   nan,   nan,\n",
-=======
-       "        -18.2, -18.1, -18. , -17.9, -17.8, -17.7, -17.6, -17.5, -17.4,\n",
-       "        -17.3, -17.2, -17.1, -17. , -16.9, -16.8, -16.7, -16.6, -16.5,\n",
-       "        -16.4,   nan,   nan,   nan,   nan,   nan,   nan,   nan,   nan,\n",
->>>>>>> 2f9d09c6
+       "          nan,   nan,   nan,   nan,   nan,   nan,   nan,   nan,   nan,\n",
+       "          nan,   nan,   nan,   nan,   nan,   nan,   nan,   nan,   nan,\n",
+       "          nan,   nan,   nan,   nan,   nan,   nan,   nan,   nan,   nan,\n",
        "          nan,   nan,   nan,   nan,   nan,   nan,   nan,   nan,   nan,\n",
        "          nan,   nan,   nan,   nan,   nan,   nan,   nan,   nan,   nan,\n",
        "          nan,   nan,   nan,   nan,   nan,   nan,   nan,   nan,   nan,\n",
@@ -527,11 +507,7 @@
       "   chan0: chan0\n",
       "   chan1: chan1\n",
       "   amplitude_0: amplitude\n",
-<<<<<<< HEAD
       "started at 2016-02-02 12:17:04\n"
-=======
-      "started at 2016-02-03 21:17:12\n"
->>>>>>> 2f9d09c6
      ]
     }
    ],
@@ -565,25 +541,11 @@
      "output_type": "stream",
      "text": [
       "DataSet: DataMode.PULL_FROM_SERVER, location='test_multi_d'\n",
-<<<<<<< HEAD
       "   avg_amplitude: avg_amplitude\n",
       "   amplitude_3_0: amplitude\n",
       "   amplitude_5_0: amplitude\n",
       "   chan0: chan0\n",
-      "   chan2: chan2\n",
-      "   chan1: chan1\n",
-      "   amplitude_2: amplitude\n",
-      "started at 2016-02-02 12:17:35\n"
-=======
-      "   amplitude_5_0: amplitude\n",
-      "   chan1: chan1\n",
-      "   chan2: chan2\n",
-      "   avg_amplitude: avg_amplitude\n",
-      "   amplitude_3_0: amplitude\n",
-      "   amplitude_2: amplitude\n",
-      "   chan0: chan0\n",
       "started at 2016-02-03 21:17:52\n"
->>>>>>> 2f9d09c6
      ]
     }
    ],
@@ -624,17 +586,10 @@
      "text": [
       "DataSet: DataMode.PULL_FROM_SERVER, location='test_complex_param'\n",
       "   avg_amplitude: avg_amplitude\n",
-<<<<<<< HEAD
       "   chan2: chan2\n",
       "   chan1: chan1\n",
       "   amplitude: amplitude\n",
       "started at 2016-02-02 12:18:09\n"
-=======
-      "   amplitude: amplitude\n",
-      "   chan2: chan2\n",
-      "   chan1: chan1\n",
-      "started at 2016-02-03 21:19:59\n"
->>>>>>> 2f9d09c6
      ]
     }
    ],
