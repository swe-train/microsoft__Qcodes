<<<<<<< HEAD
numpy==1.17.*
matplotlib==3.3.*
pyqtgraph==0.11.0
PyVISA==1.10.1
h5py==2.10.0
PyQt5==5.9.*;python_version<'3.8' # We stick to this old version for compatibilty with conda
=======
argon2-cffi~=20.1.0
async-generator~=1.10
attrs~=20.2.0
backcall~=0.2.0
bleach~=3.2.0
broadbean~=0.9.1
cachetools~=4.1.1
certifi~=2020.6.20
cffi~=1.14.2
chardet~=3.0.4
colorama~=0.4.3
contextlib2~=0.6.0.post1
cycler~=0.10.0
decorator~=4.4.2
defusedxml~=0.6.0
entrypoints~=0.3
google-api-core~=1.22.2
google-auth~=1.21.2
googleapis-common-protos~=1.52.0
h5py~=2.10.0
idna~=2.10
importlib-metadata~=1.7.0;python_version<'3.8'
ipykernel~=5.3.4
ipython~=7.18.1
ipython-genutils~=0.2.0
ipywidgets~=7.5.1
jedi~=0.17.2
Jinja2~=2.11.2
jsonschema~=3.2.0
jupyter-client~=6.1.7
jupyter-core~=4.6.3
jupyterlab-pygments~=0.1.1
kiwisolver~=1.2.0
MarkupSafe~=1.1.1
matplotlib~=3.1.3
mistune~=0.8.4
nbclient~=0.5.0
nbconvert~=6.0.3
nbformat~=5.0.7
nest-asyncio~=1.4.0
notebook~=6.1.4
numpy~=1.17.5
opencensus~=0.7.10
opencensus-context~=0.1.1
opencensus-ext-azure~=1.0.4
packaging~=20.4
pandas~=1.1.2
pandocfilters~=1.4.2
parso~=0.7.1
pickleshare~=0.7.5
Pillow~=7.2.0
prometheus-client~=0.8.0
prompt-toolkit~=3.0.7
protobuf~=3.13.0
psutil~=5.7.2
pyasn1~=0.4.8
pyasn1-modules~=0.2.8
pycparser~=2.20
Pygments~=2.7.1
pyparsing~=2.4.7
pyrsistent~=0.17.3
python-dateutil~=2.8.1
pytz~=2020.1
PyVISA~=1.10.1
pywin32==228; sys_platform == 'win32'
pywinpty~=0.5.7; sys_platform == 'win32'
pyzmq~=19.0.2
requests~=2.24.0
requirements-parser~=0.2.0
rsa~=4.6
ruamel.yaml~=0.16.12
ruamel.yaml.clib~=0.2.2
schema~=0.7.2
Send2Trash~=1.5.0
six~=1.15.0
tabulate~=0.8.7
terminado~=0.8.3
testpath~=0.4.4
tornado~=6.0.4
tqdm~=4.49.0
traitlets~=5.0.4
typing-extensions~=3.7.4.3
urllib3~=1.25.10
wcwidth~=0.2.5
webencodings~=0.5.1
websockets~=8.1
widgetsnbextension~=3.5.1
wincertstore~=0.2
wrapt~=1.12.1
zipp~=3.1.0
# not strict requirements but needed for the legacy pyqtgraph based plotting
PyQt5~=5.9.2;python_version<'3.8' # We stick to this old version for compatibilty with conda
>>>>>>> 4219b157
PyQt5<5.13;python_version>='3.8' # but there are no wheels for 3.8 of this version. 5.12 is the last version that spyder supports at the moment
pyqtgraph~=0.11.0
QtPy==1.9.0<|MERGE_RESOLUTION|>--- conflicted
+++ resolved
@@ -1,11 +1,3 @@
-<<<<<<< HEAD
-numpy==1.17.*
-matplotlib==3.3.*
-pyqtgraph==0.11.0
-PyVISA==1.10.1
-h5py==2.10.0
-PyQt5==5.9.*;python_version<'3.8' # We stick to this old version for compatibilty with conda
-=======
 argon2-cffi~=20.1.0
 async-generator~=1.10
 attrs~=20.2.0
@@ -40,7 +32,7 @@
 jupyterlab-pygments~=0.1.1
 kiwisolver~=1.2.0
 MarkupSafe~=1.1.1
-matplotlib~=3.1.3
+matplotlib~=3.3.2
 mistune~=0.8.4
 nbclient~=0.5.0
 nbconvert~=6.0.3
@@ -98,7 +90,6 @@
 zipp~=3.1.0
 # not strict requirements but needed for the legacy pyqtgraph based plotting
 PyQt5~=5.9.2;python_version<'3.8' # We stick to this old version for compatibilty with conda
->>>>>>> 4219b157
 PyQt5<5.13;python_version>='3.8' # but there are no wheels for 3.8 of this version. 5.12 is the last version that spyder supports at the moment
 pyqtgraph~=0.11.0
 QtPy==1.9.0